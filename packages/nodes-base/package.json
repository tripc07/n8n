--- conflicted
+++ resolved
@@ -51,6 +51,7 @@
             "dist/credentials/PipedriveApi.credentials.js",
             "dist/credentials/Postgres.credentials.js",
             "dist/credentials/Redis.credentials.js",
+            "dist/credentials/RocketchatApi.credentials.js",
             "dist/credentials/SlackApi.credentials.js",
             "dist/credentials/Smtp.credentials.js",
             "dist/credentials/StripeApi.credentials.js",
@@ -58,14 +59,10 @@
             "dist/credentials/TodoistApi.credentials.js",
             "dist/credentials/TrelloApi.credentials.js",
             "dist/credentials/TwilioApi.credentials.js",
-<<<<<<< HEAD
             "dist/credentials/TypeformApi.credentials.js",
             "dist/credentials/MandrillApi.credentials.js",
             "dist/credentials/TodoistApi.credentials.js",
-            "dist/credentials/RocketchatApi.credentials.js"
-=======
             "dist/credentials/TypeformApi.credentials.js"
->>>>>>> 0689f4e4
         ],
         "nodes": [
             "dist/nodes/ActiveCampaign/ActiveCampaign.node.js",
@@ -112,6 +109,7 @@
             "dist/nodes/Pipedrive/Pipedrive.node.js",
             "dist/nodes/Pipedrive/PipedriveTrigger.node.js",
             "dist/nodes/Postgres/Postgres.node.js",
+            "dist/nodes/Rocketchat/Rocketchat.node.js",
             "dist/nodes/ReadBinaryFile.node.js",
             "dist/nodes/ReadBinaryFiles.node.js",
             "dist/nodes/Redis/Redis.node.js",
@@ -133,14 +131,10 @@
             "dist/nodes/Typeform/TypeformTrigger.node.js",
             "dist/nodes/WriteBinaryFile.node.js",
             "dist/nodes/Webhook.node.js",
-<<<<<<< HEAD
             "dist/nodes/Xml.node.js",
             "dist/nodes/Mandrill/Mandrill.node.js",
             "dist/nodes/Todoist/Todoist.node.js",
-            "dist/nodes/Rocketchat/Rocketchat.node.js"
-=======
             "dist/nodes/Xml.node.js"
->>>>>>> 0689f4e4
         ]
     },
     "devDependencies": {
